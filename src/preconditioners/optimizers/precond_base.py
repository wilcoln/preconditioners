--- conflicted
+++ resolved
@@ -7,7 +7,7 @@
 class PrecondBase(Optimizer):
     """Implements preconditionned gradient descent"""
 
-    def __init__(self, model, lr, labeled_data, unlabeled_data, damping=1.0, verbose=True) -> None:
+    def __init__(self, model, lr, labeled_data, unlabeled_data, damping=1.0, verbose=False) -> None:
         defaults = dict(lr=lr, labeled_data=labeled_data, unlabeled_data=unlabeled_data, damping=damping)
         super(PrecondBase, self).__init__(model.parameters(), defaults)
 
@@ -23,23 +23,14 @@
 
     def _prepare_model(self):
         count = 0
-<<<<<<< HEAD
         if self.verbose:
             print("=> We keep the following layers in PrecondGD. ")
-=======
-        # print(self.model)
-        # print("=> We keep the following layers in PrecondGD. ")
->>>>>>> 264991a2
         for module in self.model.modules():
             classname = module.__class__.__name__
             if classname in self.known_modules:
                 self.modules.append(module)
-<<<<<<< HEAD
                 if self.verbose:
                     print('(%s): %s' % (count, module))
-=======
-                # print('(%s): %s' % (count, module))
->>>>>>> 264991a2
                 count += 1
 
     @staticmethod
