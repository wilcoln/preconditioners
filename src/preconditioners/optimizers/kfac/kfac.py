<<<<<<< HEAD

import haiku as hk
import jax
import jax.numpy as jnp

=======
import haiku as hk
import jax
import jax.numpy as jnp
>>>>>>> 3b0153b7
from . import kfac_jax

# Hyper parameters
L2_REG = 0


<<<<<<< HEAD
def train(input_dataset, mlp_output_sizes, max_iter, damping, tol, print_every=10):
    model_logs = {'condition': None, 'losses': []}
=======
def train(input_dataset, mlp_output_sizes, max_iter, initial_damping):
    NUM_EPOCHS = max_iter
>>>>>>> 3b0153b7

    def model_fn(x):
        """A Haiku MLP model function - three hidden layer network with tanh."""
        width = mlp_output_sizes[0]
        return hk.nets.MLP(
            output_sizes=mlp_output_sizes,
            with_bias=True,
            activation=jax.nn.tanh,
            activate_final=False,
            w_init=hk.initializers.RandomNormal(stddev=1/jnp.sqrt(width)),
            b_init=hk.initializers.RandomNormal(stddev=1),
        )(x)

    # The Haiku transformed model
    hk_model = hk.without_apply_rng(hk.transform(model_fn))

    def loss_fn(model_params, model_batch):
        """The loss function to optimize."""
        x, y = model_batch
        y_hats = hk_model.apply(model_params, x).squeeze()
        kfac_jax.register_squared_error_loss(y_hats, y)
        loss = jnp.mean(jnp.square(y_hats - y))

        # The optimizer assumes that the function you provide has already added
        # the L2 regularizer to its gradients.
        return loss  # + L2_REG * kfac_jax.utils.inner_product(model_params, model_params) / 2.0

    # Create the optimizer
    optimizer = kfac_jax.Optimizer(
        value_and_grad_func=jax.value_and_grad(loss_fn),
        l2_reg=L2_REG,
        value_func_has_aux=False,
        value_func_has_state=False,
        value_func_has_rng=False,
        use_adaptive_learning_rate=True,
<<<<<<< HEAD
        use_adaptive_momentum=False,
        use_adaptive_damping=False,
        # initial_damping=damping,
=======
        use_adaptive_momentum=True,
        use_adaptive_damping=True,
        initial_damping=initial_damping,
>>>>>>> 3b0153b7
        multi_device=False,
    )

    input_dataset = input_dataset[:]
    x, y = input_dataset
    x, y = x.cpu().numpy(), y.cpu().numpy()
    input_dataset = (x, y)
    rng = jax.random.PRNGKey(42)
    dummy_xs, dummy_ys = input_dataset
    rng, key = jax.random.split(rng)
    params = hk_model.init(key, dummy_xs)
    rng, key = jax.random.split(rng)
    opt_state = optimizer.init(params, key, (dummy_xs, dummy_ys))

    # Training loop
    for epoch in range(1, 1 + NUM_EPOCHS):
        rng, key = jax.random.split(rng)
<<<<<<< HEAD
        previous_loss = current_loss
        params, opt_state, stats = optimizer.step(params, opt_state, key, batch=input_dataset, momentum=0.0,
                                                  damping=damping)

        current_loss = float(stats['loss'])

        epoch += 1

        # Print statistics
        if epoch == 1 or epoch % print_every == 0:
            print(f'Epoch {epoch}: Train loss: {current_loss:.4f}')

        # Update condition
        delta_loss = current_loss - previous_loss
        no_improvement_counter += 1 if jnp.abs(delta_loss) < 1e-6 else 0
        if no_improvement_counter > 5:  # stagnation
            condition = 'stagnation'
        elif current_loss <= tol:
            condition = 'tol'
        elif epoch >= max_iter:
            condition = 'max_iter'

        model_logs['losses'].append(current_loss)

    # Final print
    print('*** FINAL EPOCH ***')
    print(f'Epoch {epoch}: Train loss: {current_loss:.4f}, Stop condition: {condition}')

    # Save train logs
    model_logs['condition'] = condition

    # Return loss

    return current_loss, hk_model, params, model_logs
=======
        params, opt_state, stats = optimizer.step(params, opt_state, key, batch=input_dataset)
    return float(stats['loss']), hk_model, params
>>>>>>> 3b0153b7


def test(model, model_params, input_dataset):
    input_dataset = input_dataset[:]
    x, y = input_dataset
    x, y = x.cpu().numpy(), y.cpu().numpy()
    y_hats = model.apply(model_params, x)
    loss = jnp.mean(jnp.square(y_hats - y))
    return float(loss)


class Kfac:
    pass<|MERGE_RESOLUTION|>--- conflicted
+++ resolved
@@ -1,27 +1,15 @@
-<<<<<<< HEAD
-
 import haiku as hk
 import jax
 import jax.numpy as jnp
 
-=======
-import haiku as hk
-import jax
-import jax.numpy as jnp
->>>>>>> 3b0153b7
 from . import kfac_jax
 
 # Hyper parameters
 L2_REG = 0
 
 
-<<<<<<< HEAD
 def train(input_dataset, mlp_output_sizes, max_iter, damping, tol, print_every=10):
     model_logs = {'condition': None, 'losses': []}
-=======
-def train(input_dataset, mlp_output_sizes, max_iter, initial_damping):
-    NUM_EPOCHS = max_iter
->>>>>>> 3b0153b7
 
     def model_fn(x):
         """A Haiku MLP model function - three hidden layer network with tanh."""
@@ -57,15 +45,9 @@
         value_func_has_state=False,
         value_func_has_rng=False,
         use_adaptive_learning_rate=True,
-<<<<<<< HEAD
         use_adaptive_momentum=False,
         use_adaptive_damping=False,
         # initial_damping=damping,
-=======
-        use_adaptive_momentum=True,
-        use_adaptive_damping=True,
-        initial_damping=initial_damping,
->>>>>>> 3b0153b7
         multi_device=False,
     )
 
@@ -83,7 +65,6 @@
     # Training loop
     for epoch in range(1, 1 + NUM_EPOCHS):
         rng, key = jax.random.split(rng)
-<<<<<<< HEAD
         previous_loss = current_loss
         params, opt_state, stats = optimizer.step(params, opt_state, key, batch=input_dataset, momentum=0.0,
                                                   damping=damping)
@@ -118,10 +99,6 @@
     # Return loss
 
     return current_loss, hk_model, params, model_logs
-=======
-        params, opt_state, stats = optimizer.step(params, opt_state, key, batch=input_dataset)
-    return float(stats['loss']), hk_model, params
->>>>>>> 3b0153b7
 
 
 def test(model, model_params, input_dataset):
