--- conflicted
+++ resolved
@@ -311,27 +311,11 @@
             print(f'\n\nRun N°: {num_run}')
             print(f'Noise variance: {sigma2}')
 
-<<<<<<< HEAD
             # Add noise to data to create train and test sets
             xi = np.random.normal(0, np.sqrt(sigma2), size=(args.train_size + args.test_size))
             y = y_noiseless + xi
             train_data = NumpyDataset(x[:args.train_size], y[:args.train_size])
             test_data = NumpyDataset(x[args.train_size:], y[args.train_size:])
-=======
-            # Generate data
-            if args.dataset == 'quadratic':
-                dataset = CenteredQuadraticGaussianDataset(
-                    W_star=W_star, w_star=w_star, d=args.d, c=c, n=args.train_size + args.test_size, sigma2=sigma2)
-                train_data, test_data = random_split(dataset, [args.train_size, args.test_size])
-            elif args.dataset == 'linear':
-                dataset = CenteredLinearGaussianDataset(
-                    w_star=w_star, d=args.d, c=c, n=args.train_size + args.test_size, sigma2=sigma2)
-                train_data, test_data = random_split(dataset, [args.train_size, args.test_size])
-
-            print(f'average norm of response {np.linalg.norm(dataset.y, 2)**2 / len(dataset.y)}')
-            print(f'sigma^2: {sigma2}')
-            print(f'r^2:{args.r2}')
->>>>>>> afd72806
 
             for optim_cls in OPTIMIZER_CLASSES:
                 # For each optimizer
