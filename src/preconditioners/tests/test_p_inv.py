import unittest

from torch import nn
from torch.utils.data import random_split, DataLoader

from preconditioners import settings
from preconditioners.datasets import CenteredGaussianDataset
from preconditioners.cov_approx.impl_cov_approx import *
from preconditioners.utils import generate_c, SLP
from preconditioners.optimizers import PrecondGD


class TestPinv(unittest.TestCase):

<<<<<<< HEAD
    def setUp(self):
        d = 10
        train_size = 100
        extra_size = 1000
        w_star = np.random.multivariate_normal(mean=np.zeros(d), cov=np.eye(d))
        self.c = generate_c(ro=.5, regime='autoregressive', d=d)
        self.dataset = CenteredGaussianDataset(w_star=w_star, d=d, c=self.c, n=train_size + extra_size)
        train_dataset, extra_dataset = random_split(self.dataset, [train_size, extra_size])
        self.trainloader = DataLoader(train_dataset, batch_size=train_size, shuffle=True,
                                    num_workers=settings.NUM_WORKERS)
=======
    def test_p_inv(self):

        d = 30
        train_size = 10
        test_size = 2
        extra_size = 1000
        c = generate_c(ro=.5, regime='autoregressive', d=d)

        w_star = np.random.multivariate_normal(mean=np.zeros(d), cov=np.eye(d))
        dataset = CenteredGaussianDataset(w_star=w_star, d=d, c=c, n = train_size + test_size + extra_size)

        train_dataset, test_dataset, extra_dataset = random_split(dataset, [train_size, test_size, extra_size])
>>>>>>> f0cb86ab

        labeled_data = train_dataset[:][0].to(settings.DEVICE)
        unlabeled_data = extra_dataset[:][0].to(settings.DEVICE)

        self.model = SLP(in_channels=self.dataset.X.shape[1])
        self.optimizer = PrecondGD(self.model, lr=1e-2, labeled_data=labeled_data, unlabeled_data=unlabeled_data)

    def train(self, model, trainloader, optimizer, loss_function, n_epochs, print_every=1):
        for epoch in range(n_epochs):
            model.train()
            # Set current loss value
            current_loss = 0.0

            # Iterate over the DataLoader for training data
            for i, data in enumerate(trainloader, 0):

                # Get and prepare inputs
                inputs, targets = data
                # Set the inputs and targets to the device
                inputs, targets = inputs.to(settings.DEVICE), targets.to(settings.DEVICE)

                inputs, targets = inputs.float(), targets.float()
                targets = targets.reshape((targets.shape[0], 1))

                # Zero the gradients
                optimizer.zero_grad()

                # Perform forward pass
                outputs = model(inputs)

                # Compute loss
                loss = loss_function(outputs, targets)

                # Perform backward pass
                loss.backward()

                # Perform optimization
                optimizer.step()

                # Update statistics
                current_loss += loss.item()

            current_loss /= len(trainloader)

            matrix_loss = np.linalg.norm(optimizer._compute_p_inv() - np.linalg.inv(self.c))

            if epoch % print_every == 0:
                print(f'Epoch {epoch + 1}: Train loss: {current_loss:.4f} Matrix error: {matrix_loss:.4f}')

    def test_p_inv(self):
        self.train(
            self.model,
            self.trainloader,
            self.optimizer,
            nn.MSELoss(),
            n_epochs=10)

        p_inv = self.optimizer._compute_p_inv()
        mat_error = np.linalg.norm(p_inv - np.linalg.inv(self.c))
        self.assertTrue(
            mat_error < 0.01,
            msg=f'The error is {mat_error} and \
            the first entries of p_inv are {p_inv[:4,:4]}\
<<<<<<< HEAD
            while the first entries of the true matrix are {np.linalg.inv(self.c)[:4,:4]}\
            and the first entries of X^TX/n are '
                f'{(self.dataset.X.T @ self.dataset.X/self.dataset.X.shape[0])[:4,:4]}'
=======
            while the first entries of the true matrix are {np.linalg.inv(c)[:4,:4]}\
            and the first entries of X^TX/n are {((dataset.X).T @ (dataset.X)/(train_size+test_size+extra_size))[:4,:4]}'
>>>>>>> f0cb86ab
        )<|MERGE_RESOLUTION|>--- conflicted
+++ resolved
@@ -12,10 +12,9 @@
 
 class TestPinv(unittest.TestCase):
 
-<<<<<<< HEAD
     def setUp(self):
-        d = 10
-        train_size = 100
+        d = 30
+        train_size = 10
         extra_size = 1000
         w_star = np.random.multivariate_normal(mean=np.zeros(d), cov=np.eye(d))
         self.c = generate_c(ro=.5, regime='autoregressive', d=d)
@@ -23,26 +22,12 @@
         train_dataset, extra_dataset = random_split(self.dataset, [train_size, extra_size])
         self.trainloader = DataLoader(train_dataset, batch_size=train_size, shuffle=True,
                                     num_workers=settings.NUM_WORKERS)
-=======
-    def test_p_inv(self):
-
-        d = 30
-        train_size = 10
-        test_size = 2
-        extra_size = 1000
-        c = generate_c(ro=.5, regime='autoregressive', d=d)
-
-        w_star = np.random.multivariate_normal(mean=np.zeros(d), cov=np.eye(d))
-        dataset = CenteredGaussianDataset(w_star=w_star, d=d, c=c, n = train_size + test_size + extra_size)
-
-        train_dataset, test_dataset, extra_dataset = random_split(dataset, [train_size, test_size, extra_size])
->>>>>>> f0cb86ab
 
         labeled_data = train_dataset[:][0].to(settings.DEVICE)
         unlabeled_data = extra_dataset[:][0].to(settings.DEVICE)
 
         self.model = SLP(in_channels=self.dataset.X.shape[1])
-        self.optimizer = PrecondGD(self.model, lr=1e-2, labeled_data=labeled_data, unlabeled_data=unlabeled_data)
+        self.optimizer = PrecondGD(self.model, lr=1e-3, labeled_data=labeled_data, unlabeled_data=unlabeled_data)
 
     def train(self, model, trainloader, optimizer, loss_function, n_epochs, print_every=1):
         for epoch in range(n_epochs):
@@ -100,12 +85,7 @@
             mat_error < 0.01,
             msg=f'The error is {mat_error} and \
             the first entries of p_inv are {p_inv[:4,:4]}\
-<<<<<<< HEAD
             while the first entries of the true matrix are {np.linalg.inv(self.c)[:4,:4]}\
             and the first entries of X^TX/n are '
                 f'{(self.dataset.X.T @ self.dataset.X/self.dataset.X.shape[0])[:4,:4]}'
-=======
-            while the first entries of the true matrix are {np.linalg.inv(c)[:4,:4]}\
-            and the first entries of X^TX/n are {((dataset.X).T @ (dataset.X)/(train_size+test_size+extra_size))[:4,:4]}'
->>>>>>> f0cb86ab
         )