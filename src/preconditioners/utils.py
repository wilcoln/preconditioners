--- conflicted
+++ resolved
@@ -6,14 +6,11 @@
 from numpy.random import normal
 from sklearn.covariance import LedoitWolf, GraphicalLasso
 from sklearn.model_selection import train_test_split
-<<<<<<< HEAD
+from torch import nn
 from preconditioners.cov_approx.variance import var_solve
-=======
-from torch import nn
-
-import settings
-
->>>>>>> 3e7fbea4
+
+import preconditioners.settings
+
 
 def sq_loss(y_pred, y):
     return np.linalg.norm(y_pred - y) ** 2
